--- conflicted
+++ resolved
@@ -42,13 +42,8 @@
   site_name: OpenShift Product Documentation
   site_url: https://docs.openshift.com/
   branches:
-<<<<<<< HEAD
     dedicated-3.1:
       name: '3.1'
-      dir: dedicated/3.1
-=======
-    master:
-      name: '3.1 Preview'
       dir: dedicated/3.1
 atomic-registry:
   name: Atomic Registry
@@ -59,5 +54,4 @@
   branches:
     master:
       name: 'Latest'
-      dir: latest
->>>>>>> d6e4ebe6
+      dir: latest